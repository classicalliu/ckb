use crate::error::{CellbaseError, CommitError, Error, UnclesError};
use crate::header_verifier::HeaderResolver;
use crate::{TransactionVerifier, Verifier};
use ckb_core::block::Block;
use ckb_core::cell::{resolve_transaction, CellProvider, CellStatus, ResolvedTransaction};
use ckb_core::header::Header;
use ckb_core::transaction::{Capacity, CellInput, OutPoint};
use ckb_core::Cycle;
use ckb_shared::shared::ChainProvider;
use fnv::{FnvHashMap, FnvHashSet};
use merkle_root::merkle_root;
use numext_fixed_uint::U256;
use rayon::iter::{IndexedParallelIterator, IntoParallelRefIterator, ParallelIterator};
use std::collections::HashSet;

//TODO: cellbase, witness
#[derive(Clone)]
pub struct BlockVerifier<P> {
    // Verify if the committed transactions is empty
    empty: EmptyVerifier,
    // Verify if the committed and proposed transactions contains duplicate
    duplicate: DuplicateVerifier,
    // Verify the cellbase
    cellbase: CellbaseVerifier<P>,
    // Verify the the committed and proposed transactions merkle root match header's announce
    merkle_root: MerkleRootVerifier,
    // Verify the the uncle
    uncles: UnclesVerifier<P>,
    // Verify the the propose-then-commit consensus rule
    commit: CommitVerifier<P>,
}

impl<P> BlockVerifier<P>
where
    P: ChainProvider + CellProvider + Clone + 'static,
{
    pub fn new(provider: P) -> Self {
        BlockVerifier {
            // TODO change all new fn's chain to reference
            empty: EmptyVerifier::new(),
            duplicate: DuplicateVerifier::new(),
            cellbase: CellbaseVerifier::new(provider.clone()),
            merkle_root: MerkleRootVerifier::new(),
            uncles: UnclesVerifier::new(provider.clone()),
            commit: CommitVerifier::new(provider),
        }
    }
}

impl<P: ChainProvider + CellProvider + Clone> Verifier for BlockVerifier<P> {
    type Target = Block;

    fn verify(&self, target: &Block) -> Result<(), Error> {
        // EmptyTransactionsVerifier must be executed first. Other verifiers may depend on the
        // assumption that the transactions list is not empty.
        self.empty.verify(target)?;
        self.duplicate.verify(target)?;
        self.cellbase.verify(target)?;
        self.merkle_root.verify(target)?;
        self.commit.verify(target)?;
        self.uncles.verify(target)
    }
}

#[derive(Clone)]
pub struct CellbaseVerifier<CP> {
    provider: CP,
}

impl<CP: ChainProvider + Clone> CellbaseVerifier<CP> {
    pub fn new(provider: CP) -> Self {
        CellbaseVerifier { provider }
    }

    pub fn verify(&self, block: &Block) -> Result<(), Error> {
        if block.commit_transactions().is_empty() {
            return Ok(());
        }
        let cellbase_len = block
            .commit_transactions()
            .iter()
            .filter(|tx| tx.is_cellbase())
            .count();

        // empty checked, block must contain cellbase
        if cellbase_len != 1 {
            return Err(Error::Cellbase(CellbaseError::InvalidQuantity));
        }

        if !block.commit_transactions()[0].is_cellbase() {
            return Err(Error::Cellbase(CellbaseError::InvalidPosition));
        }

        let cellbase_transaction = &block.commit_transactions()[0];
        if cellbase_transaction.inputs()[0]
            != CellInput::new_cellbase_input(block.header().number())
        {
            return Err(Error::Cellbase(CellbaseError::InvalidInput));
        }
        let block_reward = self.provider.block_reward(block.header().number());
        let mut fee = 0;
        for transaction in block.commit_transactions().iter().skip(1) {
            fee += self.provider.calculate_transaction_fee(transaction)?;
        }
        let total_reward = block_reward + fee;
        let output_capacity: Capacity = cellbase_transaction
            .outputs()
            .iter()
            .map(|output| output.capacity)
            .sum();
        if output_capacity > total_reward {
            Err(Error::Cellbase(CellbaseError::InvalidReward))
        } else {
            Ok(())
        }
    }
}

#[derive(Clone)]
pub struct EmptyVerifier {}

impl EmptyVerifier {
    pub fn new() -> Self {
        EmptyVerifier {}
    }

    pub fn verify(&self, block: &Block) -> Result<(), Error> {
        if block.commit_transactions().is_empty() {
            Err(Error::CommitTransactionsEmpty)
        } else {
            Ok(())
        }
    }
}

#[derive(Clone)]
pub struct DuplicateVerifier {}

impl DuplicateVerifier {
    pub fn new() -> Self {
        DuplicateVerifier {}
    }

    pub fn verify(&self, block: &Block) -> Result<(), Error> {
        let mut seen = HashSet::with_capacity(block.commit_transactions().len());
        if !block
            .commit_transactions()
            .iter()
            .all(|tx| seen.insert(tx.hash()))
        {
            return Err(Error::CommitTransactionDuplicate);
        }

        let mut seen = HashSet::with_capacity(block.proposal_transactions().len());
        if !block
            .proposal_transactions()
            .iter()
            .all(|id| seen.insert(id))
        {
            return Err(Error::ProposalTransactionDuplicate);
        }
        Ok(())
    }
}

#[derive(Clone)]
pub struct MerkleRootVerifier {}

impl MerkleRootVerifier {
    pub fn new() -> Self {
        MerkleRootVerifier {}
    }

    pub fn verify(&self, block: &Block) -> Result<(), Error> {
        let commits = block
            .commit_transactions()
            .iter()
            .map(|tx| tx.hash())
            .collect::<Vec<_>>();

        if block.header().txs_commit() != &merkle_root(&commits[..]) {
            return Err(Error::CommitTransactionsRoot);
        }

        let proposals = block
            .proposal_transactions()
            .iter()
            .map(|id| id.hash())
            .collect::<Vec<_>>();

        if block.header().txs_proposal() != &merkle_root(&proposals[..]) {
            return Err(Error::ProposalTransactionsRoot);
        }

        Ok(())
    }
}

pub struct HeaderResolverWrapper<'a, CP> {
    provider: CP,
    header: &'a Header,
    parent: Option<Header>,
}

impl<'a, CP: ChainProvider> HeaderResolverWrapper<'a, CP> {
    pub fn new(header: &'a Header, provider: CP) -> Self {
        let parent = provider.block_header(&header.parent_hash());
        HeaderResolverWrapper {
            parent,
            header,
            provider,
        }
    }
}

impl<'a, CP: ChainProvider> HeaderResolver for HeaderResolverWrapper<'a, CP> {
    fn header(&self) -> &Header {
        self.header
    }

    fn parent(&self) -> Option<&Header> {
        self.parent.as_ref()
    }

    fn calculate_difficulty(&self) -> Option<U256> {
        self.parent()
            .and_then(|parent| self.provider.calculate_difficulty(parent))
    }
}

// TODO redo uncle verifier, check uncle proposal duplicate
#[derive(Clone)]
pub struct UnclesVerifier<CP> {
    provider: CP,
}

impl<CP: ChainProvider + Clone> UnclesVerifier<CP> {
    pub fn new(provider: CP) -> Self {
        UnclesVerifier { provider }
    }

    // -  uncles_hash
    // -  uncles_len
    // -  depth
    // -  uncle cellbase_id
    // -  uncle not in main chain
    // -  uncle duplicate
    pub fn verify(&self, block: &Block) -> Result<(), Error> {
        // verify uncles_count
        let uncles_count = block.uncles().len() as u32;
        if uncles_count != block.header().uncles_count() {
            return Err(Error::Uncles(UnclesError::MissMatchCount {
                expected: block.header().uncles_count(),
                actual: uncles_count,
            }));
        }

        // verify uncles_hash
        let actual_uncles_hash = block.cal_uncles_hash();
        if &actual_uncles_hash != block.header().uncles_hash() {
            return Err(Error::Uncles(UnclesError::InvalidHash {
                expected: block.header().uncles_hash().clone(),
                actual: actual_uncles_hash,
            }));
        }
        // if block.uncles is empty, return
        if block.uncles().is_empty() {
            return Ok(());
        }

        // verify uncles lenght =< max_uncles_len
        let uncles_len = block.uncles().len();
        let max_uncles_len = self.provider.consensus().max_uncles_len();
        if uncles_len > max_uncles_len {
            return Err(Error::Uncles(UnclesError::OverCount {
                max: max_uncles_len,
                actual: uncles_len,
            }));
        }

        // verify uncles age
        let max_uncles_age = self.provider.consensus().max_uncles_age();
        for uncle in block.uncles() {
            let depth = block.header().number().saturating_sub(uncle.number());

            if depth > max_uncles_age as u64 || depth < 1 {
                return Err(Error::Uncles(UnclesError::InvalidDepth {
                    min: block.header().number() - max_uncles_age as u64,
                    max: block.header().number() - 1,
                    actual: uncle.number(),
                }));
            }
        }

        // cB
        // cB.p^0       1 depth, valid uncle
        // cB.p^1   ---/  2
        // cB.p^2   -----/  3
        // cB.p^3   -------/  4
        // cB.p^4   ---------/  5
        // cB.p^5   -----------/  6
        // cB.p^6   -------------/
        // cB.p^7
        // verify uncles is not included in main chain
        // TODO: cache context
        let mut excluded = FnvHashSet::default();
        let mut included = FnvHashSet::default();
        excluded.insert(block.header().hash().clone());
        let mut block_hash = block.header().parent_hash().clone();
        excluded.insert(block_hash.clone());
        for _ in 0..max_uncles_age {
            if let Some(block) = self.provider.block(&block_hash) {
                excluded.insert(block.header().parent_hash().clone());
                for uncle in block.uncles() {
                    excluded.insert(uncle.header.hash().clone());
                }

                block_hash = block.header().parent_hash().clone();
            } else {
                break;
            }
        }

        let block_difficulty_epoch =
            block.header().number() / self.provider.consensus().difficulty_adjustment_interval();

        for uncle in block.uncles() {
            let uncle_difficulty_epoch = uncle.header().number()
                / self.provider.consensus().difficulty_adjustment_interval();

            if uncle.header().difficulty() != block.header().difficulty() {
                return Err(Error::Uncles(UnclesError::InvalidDifficulty));
            }

            if block_difficulty_epoch != uncle_difficulty_epoch {
                return Err(Error::Uncles(UnclesError::InvalidDifficultyEpoch));
            }

            if uncle.header().cellbase_id() != &uncle.cellbase().hash() {
                return Err(Error::Uncles(UnclesError::InvalidCellbase));
            }

            let uncle_header = uncle.header.clone();

            let uncle_hash = uncle_header.hash().clone();
            if included.contains(&uncle_hash) {
                return Err(Error::Uncles(UnclesError::Duplicate(uncle_hash)));
            }

            if excluded.contains(&uncle_hash) {
                return Err(Error::Uncles(UnclesError::InvalidInclude(uncle_hash)));
            }

            let proposals = uncle
                .proposal_transactions()
                .iter()
                .map(|id| id.hash())
                .collect::<Vec<_>>();

            if uncle_header.txs_proposal() != &merkle_root(&proposals[..]) {
                return Err(Error::Uncles(UnclesError::ProposalTransactionsRoot));
            }

            let mut seen = HashSet::with_capacity(uncle.proposal_transactions().len());
            if !uncle
                .proposal_transactions()
                .iter()
                .all(|id| seen.insert(id))
            {
                return Err(Error::Uncles(UnclesError::ProposalTransactionDuplicate));
            }

            if !self
                .provider
                .consensus()
                .pow_engine()
                .verify_header(&uncle_header)
            {
                return Err(Error::Uncles(UnclesError::InvalidProof));
            }

            included.insert(uncle_hash);
        }

        Ok(())
    }
}

pub fn verify_transactions<F: Fn(&OutPoint) -> CellStatus>(
    block: &Block,
    cell: F,
) -> Result<(), Error> {
    let mut output_indexs = FnvHashMap::default();
    let mut seen_inputs = FnvHashSet::default();

    for (i, tx) in block.commit_transactions().iter().enumerate() {
        output_indexs.insert(tx.hash(), i);
    }

<<<<<<< HEAD
    // skip first tx, assume the first is cellbase, other verifier will verify cellbase
    let resolved: Vec<ResolvedTransaction> = block
        .commit_transactions()
        .iter()
        .skip(1)
        .map(|x| {
            resolve_transaction(x, &mut seen_inputs, |o| {
                if let Some(i) = output_indexs.get(&o.hash) {
                    match block.commit_transactions()[*i]
                        .outputs()
                        .get(o.index as usize)
                    {
                        Some(x) => CellStatus::Live(x.clone()),
                        None => CellStatus::Unknown,
                    }
                } else {
                    cell(o)
                }
            })
        })
        .collect();

    // make verifiers orthogonal
    let err: Vec<(usize, TransactionError)> = resolved
        .par_iter()
        .enumerate()
        .filter_map(|(index, tx)| {
            TransactionVerifier::new(&tx)
                .verify()
                .err()
                .map(|e| (index + 1, e))
        })
        .collect();
    if err.is_empty() {
        Ok(())
    } else {
        Err(Error::Transactions(err))
=======
    pub fn verify(&self, block: &Block) -> Result<(), Error> {
        let mut output_indexs = FnvHashMap::default();

        for (i, tx) in block.commit_transactions().iter().enumerate() {
            output_indexs.insert(tx.hash(), i);
        }
        let wrapper = TransactionsVerifierWrapper {
            verifier: &self,
            block,
            output_indexs,
        };

        let parent_hash = block.header().parent_hash();
        let max_cycles = self.provider.consensus().max_block_cycles();
        // make verifiers orthogonal
        // skip first tx, assume the first is cellbase, other verifier will verify cellbase
        block
            .commit_transactions()
            .par_iter()
            .skip(1)
            .map(|x| wrapper.resolve_transaction_at(x, &parent_hash))
            .enumerate()
            .try_fold(
                || 0,
                |cycles: Cycle, (index, tx)| {
                    TransactionVerifier::new(&tx)
                        .verify(max_cycles)
                        .map_err(|e| Error::Transactions((index, e)))
                        .and_then(|current_cycles| {
                            cycles
                                .checked_add(current_cycles)
                                .ok_or(Error::ExceededMaximumCycles)
                                .and_then(|new_cycles| {
                                    if new_cycles > max_cycles {
                                        Err(Error::ExceededMaximumCycles)
                                    } else {
                                        Ok(new_cycles)
                                    }
                                })
                        })
                },
            )
            .try_reduce(
                || 0,
                |a, b| {
                    a.checked_add(b)
                        .ok_or(Error::ExceededMaximumCycles)
                        .and_then(|cycles| {
                            if cycles > max_cycles {
                                Err(Error::ExceededMaximumCycles)
                            } else {
                                Ok(cycles)
                            }
                        })
                },
            )
            .map(|_| ())
>>>>>>> bb83898a
    }
}

#[derive(Clone)]
pub struct CommitVerifier<CP> {
    provider: CP,
}

impl<CP: ChainProvider + Clone> CommitVerifier<CP> {
    pub fn new(provider: CP) -> Self {
        CommitVerifier { provider }
    }

    pub fn verify(&self, block: &Block) -> Result<(), Error> {
        let block_number = block.header().number();
        let t_prop = self.provider.consensus().transaction_propagation_time;
        let mut walk = self.provider.consensus().transaction_propagation_timeout;
        let start = block_number.saturating_sub(t_prop);

        if start < 1 {
            return Ok(());
        }

        let mut block_hash = block.header().parent_hash().clone();
        let mut proposal_txs_ids = FnvHashSet::default();

        while walk > 0 {
            let block = self
                .provider
                .block(&block_hash)
                .ok_or_else(|| Error::Commit(CommitError::AncestorNotFound))?;
            if block.is_genesis() {
                break;
            }
            proposal_txs_ids.extend(
                block.proposal_transactions().iter().cloned().chain(
                    block
                        .uncles()
                        .iter()
                        .flat_map(|uncle| uncle.proposal_transactions())
                        .cloned(),
                ),
            );

            block_hash = block.header().parent_hash().clone();
            walk -= 1;
        }

        let commited_ids: FnvHashSet<_> = block
            .commit_transactions()
            .par_iter()
            .skip(1)
            .map(|tx| tx.proposal_short_id())
            .collect();

        let difference: Vec<_> = commited_ids.difference(&proposal_txs_ids).collect();

        if !difference.is_empty() {
            return Err(Error::Commit(CommitError::Invalid));
        }
        Ok(())
    }
}<|MERGE_RESOLUTION|>--- conflicted
+++ resolved
@@ -388,6 +388,7 @@
 
 pub fn verify_transactions<F: Fn(&OutPoint) -> CellStatus>(
     block: &Block,
+    max_cycles: Cycle,
     cell: F,
 ) -> Result<(), Error> {
     let mut output_indexs = FnvHashMap::default();
@@ -397,7 +398,6 @@
         output_indexs.insert(tx.hash(), i);
     }
 
-<<<<<<< HEAD
     // skip first tx, assume the first is cellbase, other verifier will verify cellbase
     let resolved: Vec<ResolvedTransaction> = block
         .commit_transactions()
@@ -421,80 +421,44 @@
         .collect();
 
     // make verifiers orthogonal
-    let err: Vec<(usize, TransactionError)> = resolved
+    resolved
         .par_iter()
         .enumerate()
-        .filter_map(|(index, tx)| {
-            TransactionVerifier::new(&tx)
-                .verify()
-                .err()
-                .map(|e| (index + 1, e))
-        })
-        .collect();
-    if err.is_empty() {
-        Ok(())
-    } else {
-        Err(Error::Transactions(err))
-=======
-    pub fn verify(&self, block: &Block) -> Result<(), Error> {
-        let mut output_indexs = FnvHashMap::default();
-
-        for (i, tx) in block.commit_transactions().iter().enumerate() {
-            output_indexs.insert(tx.hash(), i);
-        }
-        let wrapper = TransactionsVerifierWrapper {
-            verifier: &self,
-            block,
-            output_indexs,
-        };
-
-        let parent_hash = block.header().parent_hash();
-        let max_cycles = self.provider.consensus().max_block_cycles();
-        // make verifiers orthogonal
-        // skip first tx, assume the first is cellbase, other verifier will verify cellbase
-        block
-            .commit_transactions()
-            .par_iter()
-            .skip(1)
-            .map(|x| wrapper.resolve_transaction_at(x, &parent_hash))
-            .enumerate()
-            .try_fold(
-                || 0,
-                |cycles: Cycle, (index, tx)| {
-                    TransactionVerifier::new(&tx)
-                        .verify(max_cycles)
-                        .map_err(|e| Error::Transactions((index, e)))
-                        .and_then(|current_cycles| {
-                            cycles
-                                .checked_add(current_cycles)
-                                .ok_or(Error::ExceededMaximumCycles)
-                                .and_then(|new_cycles| {
-                                    if new_cycles > max_cycles {
-                                        Err(Error::ExceededMaximumCycles)
-                                    } else {
-                                        Ok(new_cycles)
-                                    }
-                                })
-                        })
-                },
-            )
-            .try_reduce(
-                || 0,
-                |a, b| {
-                    a.checked_add(b)
-                        .ok_or(Error::ExceededMaximumCycles)
-                        .and_then(|cycles| {
-                            if cycles > max_cycles {
-                                Err(Error::ExceededMaximumCycles)
-                            } else {
-                                Ok(cycles)
-                            }
-                        })
-                },
-            )
-            .map(|_| ())
->>>>>>> bb83898a
-    }
+        .try_fold(
+            || 0,
+            |cycles: Cycle, (index, tx)| {
+                TransactionVerifier::new(&tx)
+                    .verify(max_cycles)
+                    .map_err(|e| Error::Transactions((index, e)))
+                    .and_then(|current_cycles| {
+                        cycles
+                            .checked_add(current_cycles)
+                            .ok_or(Error::ExceededMaximumCycles)
+                            .and_then(|new_cycles| {
+                                if new_cycles > max_cycles {
+                                    Err(Error::ExceededMaximumCycles)
+                                } else {
+                                    Ok(new_cycles)
+                                }
+                            })
+                    })
+            },
+        )
+        .try_reduce(
+            || 0,
+            |a, b| {
+                a.checked_add(b)
+                    .ok_or(Error::ExceededMaximumCycles)
+                    .and_then(|cycles| {
+                        if cycles > max_cycles {
+                            Err(Error::ExceededMaximumCycles)
+                        } else {
+                            Ok(cycles)
+                        }
+                    })
+            },
+        )
+        .map(|_| ())
 }
 
 #[derive(Clone)]
